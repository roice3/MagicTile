﻿namespace MagicTile
{
	using MagicTile.Utils;
	using R3.Core;
	using R3.Drawing;
	using R3.Geometry;
	using R3.Math;
	using System;
	using System.Collections.Generic;
	using System.Diagnostics;
	using System.Drawing;
	using System.Linq;
	using System.Numerics;
	using System.Threading.Tasks;

	public interface IStatusCallback
	{
		void Status( string message );
		bool Cancelled { get; }
	}

	public class Puzzle
	{
		public Puzzle()
		{
			m_masters = new List<Cell>();
			m_slaves = new Dictionary<Cell, List<Cell>>();
			IRPCells = new Cell[] {};
			m_stateCalcCells = new List<Cell>();
			m_stateCalcCellSet = new HashSet<Cell>();
			AllTwistData = new List<IdentifiedTwistData>();
			Config = new PuzzleConfig();
			TextureHelper = new TextureHelper();
			MacroList = new MacroList();
		}

		/// <summary>
		/// The puzzle configuration for this puzzle.
		/// </summary>
		public PuzzleConfig Config { get; set; }

		/// <summary>
		/// A description of the topology.
		/// </summary>
		public string Topology { get; set; }

		/// <summary>
		/// Access to the master cells for this puzzle.
		/// </summary>
		public List<Cell> MasterCells { get { return m_masters; } }
		private List<Cell> m_masters;

		/// <summary>
		/// The border of the fundamental domain.
		/// </summary>
		public Segment[] MasterBoundary { get; private set; }

		/// <summary>
		/// Access to the slave cells for a master cell.
		/// </summary>
		public IEnumerable<Cell> SlaveCells( Cell master )
		{
			List<Cell> slaves;
			if( !m_slaves.TryGetValue( master, out slaves ) )
				return new Cell[] {};
			return slaves;
		}
		private Dictionary<Cell, List<Cell>> m_slaves;

		/// <summary>
		/// Access to all cells.
		/// </summary>
		public IEnumerable<Cell> AllCells
		{
			get
			{
				foreach( Cell master in this.MasterCells )
				{
					yield return master;
					foreach( Cell slave in this.SlaveCells( master ) )
						yield return slave;
				}
			}
		}

		/// <summary>
		/// Access to all the slave cells in the puzzle.
		/// </summary>
		public IEnumerable<Cell> AllSlaveCells
		{
			get
			{
				foreach( Cell master in this.MasterCells )
				foreach( Cell slave in this.SlaveCells( master ) )
					yield return slave;
			}
		}

		public bool IsStateCalcCell( Cell cell )
		{
			return m_stateCalcCellSet.Contains( cell );
		}

		/// <summary>
		/// Access to the cells needed to render on a rolled up surface.
		/// </summary>
		public Cell[] SurfaceRenderingCells { get; private set; }

		/// <summary>
		/// The cells for an associated IRP, if we have one.
		/// </summary>
		public Cell[] IRPCells { get; private set; }

		/// <summary>
		/// Access to IRP translations.
		/// </summary>
		public IEnumerable<Translation> IRPTranslations
		{
			get
			{
				if( m_translations == null )
					return new Translation[] { };
				return m_translations;
			}
		}
		private Translation[] m_translations;

		/// <summary>
		/// The main list of all twist data.
		/// </summary>
		public List<IdentifiedTwistData> AllTwistData { get; private set; }

		/// <summary>
		/// Access to the puzzle state.
		/// </summary>
		public State State { get; set; }

		/// <summary>
		/// Our twist history.
		/// </summary>
		public TwistHistory TwistHistory { get; set; }

		/// <summary>
		/// Macros for this puzzle.
		/// </summary>
		public MacroList MacroList { get; set; }

		/// <summary>
		/// Whether or not we have surface config.
		/// </summary>
		public bool HasSurfaceConfig
		{
			get
			{
				return
					Config.SurfaceConfig != null &&
					Config.SurfaceConfig.Configured;
			}
		}

		/// <summary>
		/// Whether or not we have an associated skew polyhedron.
		/// </summary>
		public bool HasSkew { get; set; }

		/// <summary>
		/// Whether or not we can only be shown as a skew polyhedron.
		/// </summary>
		public bool OnlySkew { get; set; }

		/// <summary>
		/// Clear out our internal caches.
		/// </summary>
		private void Clear()
		{
			m_masters.Clear();
			m_slaves.Clear();
			this.IRPCells = new Cell[] {};
			m_translations = null;
			m_stateCalcCells.Clear();
			AllTwistData.Clear();
			m_twistDataNearTree.Reset( NearTree.GtoM( this.Config.Geometry ) );
			m_cellNearTree.Reset( NearTree.GtoM( this.Config.Geometry ) );
			this.MacroList.Clear();
			this.Topology = string.Empty;
		}

		private static void StatusOrCancel( IStatusCallback callback, string message )
		{
			if( callback.Cancelled )
				throw new OperationCanceledException( "Puzzle building cancelled." );

			callback.Status( message );
		}

		public Tiling GenTiling( int num )
		{
			TilingConfig tilingConfig = new TilingConfig( this.Config.P, this.Config.Q, num );
			tilingConfig.Shrink = this.Config.TileShrink;
			Tiling tiling = new Tiling();
			tiling.Generate( tilingConfig );
			return tiling;
		}

		/// <summary>
		/// Build the puzzle.
		/// </summary>
		public void Build( IStatusCallback callback )
		{
			this.Clear();

			// Generate a tiling for use with this puzzle.
			StatusOrCancel( callback, "creating underlying tiling..." );
			Tiling tiling = GenTiling( this.Config.NumTiles );
			Tile template = tiling.Tiles.First();

			// This will track all the tiles we've turned into cells.
			Dictionary<Vector3D, Cell> completed = new Dictionary<Vector3D, Cell>();

			StatusOrCancel( callback, "precalculating identification isometries..." );
			PuzzleIdentifications identifications = PrecalcIdentificationIsometries( tiling, template );

			// Add in all of our cells.
			if( callback.Cancelled )
				return;
			callback.Status( "adding in cells..." );
			foreach( Tile t in MasterCandidates( tiling ) )
			{
				// Have we already done this tile?
				if( completed.ContainsKey( t.Center ) )
					continue;

				// Add it (this will add all the slaves too).
				AddMaster( t, tiling, identifications, completed );
			}

			StatusOrCancel( callback, "analyzing topology..." );
			TopologyAnalyzer topology = new TopologyAnalyzer( this, template );
			topology.Analyze();
			this.Topology = topology.ToString();

			StatusOrCancel( callback, "marking cells for state calcs..." );
			TwistData[] templateTwistDataArray = TemplateTwistData( template ).ToArray();
			MarkCellsForStateCalcs( tiling, completed, templateTwistDataArray, topology );

			// Slice up the template tile.
			StatusOrCancel( callback, "slicing up template tile..." );
			List<Polygon> tStickers = SliceUpTemplate( template, templateTwistDataArray );

			StatusOrCancel( callback, "adding in stickers..." );
			if( this.Config.Geometry == Geometry.Spherical )
			{
				// ZZZ - this is only here because we're still drawing spherical directly (without textures).
				foreach( Cell cell in completed.Values )
					AddStickersToCell( cell, tStickers );
			}
			else
			{
				foreach( Cell cell in m_stateCalcCells )
					AddStickersToCell( cell, tStickers );
			}

			StatusOrCancel( callback, "setting up texture coordinates..." );
			SetupTextureCoords();

			StatusOrCancel( callback, "preparing twisting..." );
			SetupTwistDataForFullPuzzle( tiling, topology, templateTwistDataArray );
			SetupCellNearTree( completed );

			StatusOrCancel( callback, "preparing surface data..." );
			PrepareSurfaceData( callback );

			StatusOrCancel( callback, "loading and preparing irp data..." );
			try 
			{ 
				LoadIRP( callback ); 
			}
			catch( System.Exception ex )
			{
 				StatusOrCancel( callback, ex.Message + "\n" + ex.StackTrace );
			}

			StatusOrCancel( callback, "calculating fundamental domain boundary..." );
			CalcBoundary();
			//TraceGraph();

			if (Config.IsToggling)
			{
				StatusOrCancel(callback, "populating neighbors...");
				PopulateNeighbors( tiling, completed );
			}

			this.State = new State( this.MasterCells.Count, tStickers.Count );
			this.TwistHistory = new TwistHistory();

			int count = this.MasterCells.Count;
			foreach( Cell master in this.MasterCells )
				count += this.SlaveCells( master ).Count();

			Debug.Assert( tiling.Tiles.Count() == completed.Count() );
			callback.Status( "Number of colors:" + this.MasterCells.Count );
			callback.Status( "Number of tiles:" + tiling.Tiles.Count() );
			callback.Status( "Number of cells:" + count );
			callback.Status( "Number of stickers per cell:" + tStickers.Count );
		}

		private void CalcBoundary()
		{
			Dictionary<Vector3D, List<Segment>> segments = new Dictionary<Vector3D, List<Segment>>();
			foreach( Cell c in m_masters )
			foreach( Segment s in c.Boundary.Segments )
			{
				List<Segment> segs;
				if( !segments.TryGetValue( s.Midpoint, out segs ) )
					segs = new List<Segment>();
				segs.Add( s );
				segments[s.Midpoint] = segs;
			}

			MasterBoundary = segments.Values.Where( l => l.Count == 1 ).Select( l => l.First() ).ToArray();
		}

		private IEnumerable<Tile> MasterCandidates( Tiling tiling )
		{
			IEnumerable<Tile> masterCandidates = tiling.Tiles;

			// Hack to make the fundamental region look better for some Klein bottle puzzles.
			// (to match Mathologer video).
			if( Config.Geometry == Geometry.Euclidean )
			{
				if( Config.P == 4 && Config.Q == 4 && Config.ExpectedNumColors == 4 )
				{
					masterCandidates = tiling.Tiles.Where( ( t, index ) => index < 3 || index == 5 ).ToArray();
				}

				if( Config.P == 6 && Config.Q == 3 && Config.ExpectedNumColors == 9 )
				{
					masterCandidates = tiling.Tiles.Where( ( t, index ) => index < 8 || index == 15 ).ToArray();
				}
			}
	
			return masterCandidates;
		}

		private CircleNE SetupTemplateSlicingCircle( Tile template, Distance d, Mobius m )
		{
			CircleNE circle = new CircleNE();
			circle.Center = circle.CenterNE = template.Center;

			double radiusInGeometry = d.Dist( this.Config.P, this.Config.Q );
			switch( this.Config.Geometry )
			{
				case Geometry.Spherical:
					circle.Radius = Spherical2D.s2eNorm( radiusInGeometry );
					break;
				case Geometry.Euclidean:
					circle.Radius = radiusInGeometry;
					break;
				case Geometry.Hyperbolic:
					circle.Radius = DonHatch.h2eNorm( radiusInGeometry );
					break;

			}

			circle.Transform( m );
			return circle;
		}

		private CircleNE[] SetupTemplateSlicingCircles( Tile template, Vector3D center, IEnumerable<Distance> distances )
		{
			Mobius m = new Mobius();
			m.Isometry( this.Config.Geometry, 0, center );
			List<CircleNE> slicers = new List<CircleNE>();
			foreach( Distance d in distances )
				slicers.Add( SetupTemplateSlicingCircle( template, d, m ) );
			return slicers.ToArray();
		}

		private IEnumerable<TwistData> TemplateTwistData( Tile template )
		{
			List<TwistData> result = new List<TwistData>();
			if( this.Config.SlicingCircles == null )
				return result;

			SlicingCircles circles = this.Config.SlicingCircles;

			List<Distance> faceCentered = circles.FaceCentered;
			if( circles.FaceTwisting )
			{
				TwistData twistData = new TwistData();
				twistData.TwistType = ElementType.Face;
				twistData.Center = template.Center;
				twistData.Order = this.Config.P;
				twistData.Circles = SetupTemplateSlicingCircles( template, twistData.Center, faceCentered );				
				result.Add( twistData );
			}

			foreach( Segment s in template.Boundary.Segments )
			{
				List<Distance> edgeCentered = circles.EdgeCentered;
				if( circles.EdgeTwisting )
				{
					TwistData twistData = new TwistData();
					twistData.TwistType = ElementType.Edge;
					twistData.Center = s.Midpoint;
					twistData.Order = 2;
					twistData.Circles = SetupTemplateSlicingCircles( template, twistData.Center, edgeCentered );
					result.Add( twistData );
				}

				List<Distance> vertexCentered = circles.VertexCentered;
				if( circles.VertexTwisting )
				{
					TwistData twistData = new TwistData();
					twistData.TwistType = ElementType.Vertex;
					twistData.Center = s.P1;
					twistData.Order = this.Config.Q;
					twistData.Circles = SetupTemplateSlicingCircles( template, twistData.Center, vertexCentered );
					result.Add( twistData );
				}

				// Long way to go to make this general.
				if( this.Config.Earthquake )
				{
					TwistData twistData = new TwistData();
					twistData.TwistType = ElementType.Vertex;
					twistData.Center = s.P1;
					twistData.Order = 3;		// The only use here is in controlling twist speed.
					twistData.NumSlices = 3;	// We'll use the slices as a way to mark the 3 directions.

					Mobius m = new Mobius();
					m.Isometry( Geometry.Hyperbolic, Euclidean2D.AngleToCounterClock( new Vector3D( 1, 0 ), s.P1 ), new Vector3D() );

					twistData.Pants = new Pants();
					twistData.Pants.SetupHexagonForKQ();
					if( Pants.TemplateHex == null )
						Pants.TemplateHex = twistData.Pants.Hexagon.Clone();
					twistData.Pants.Transform( m );
					twistData.Circles = Pants.SystolesForKQ().Select( c => { c.Transform( m ); return c; } ).ToArray();

					result.Add( twistData );
				}
			}

			return result;
		}

		/// <summary>
		/// Returns all the circles we want to use to slice up a template cell.
		/// </summary>
		private IEnumerable<CircleNE> Slicers( Tile template, IEnumerable<TwistData> templateSlicers )
		{
			HashSet<CircleNE> complete = new HashSet<CircleNE>( new CircleNE_EqualityComparer() );
			List<Tile> templateTile = new List<Tile>();
			templateTile.Add( template );

			if( Config.CoxeterComplex )
			{
				// templateSlicers will be empty, since we don't allow twisting.
				// Fill it out with the slicers we want.
				TwistData td = new TwistData();
				Circle c = new Circle( template.Boundary.Start.Value, template.Boundary.Mid.Value );

				for( int i = 0; i < Config.P; i++ )
				{
					Mobius m = new Mobius();
					m.Elliptic( Geometry.Spherical, new Complex(), Math.PI * i / Config.P );
					CircleNE cNE = new CircleNE( c, template.Boundary.Segments[0].P2 );
					cNE.Transform( m );
					yield return cNE;
				}
			}
			else
			{ 
				foreach( TwistData twistData in templateSlicers )
				foreach( CircleNE slicingCircle in twistData.Circles )
				{
					// Use all edge and vertex incident tiles.
					// ZZZ - It's easy to imagine needing to grab more than this in the future.
					foreach( Tile t in templateTile.Concat( template.EdgeIncidences.Concat( template.VertexIndicences ) ) )
					{
						CircleNE result = slicingCircle.Clone();
						result.Transform( t.Isometry );

						if( complete.Contains( result ) )
							continue;

						complete.Add( result );
						yield return result;
					}
				}
			}
		}

		// ZZZ - move all this puzzle slicing code to a separate file.
		private List<Polygon> SliceUpTemplate( Tile template, TwistData[] templateTwistDataArray )
		{
			List<CircleNE> slicers = Slicers( template, templateTwistDataArray ).ToList();
			List<Polygon> slicees = new List<Polygon>(), sliced = null;
			slicees.Add( template.Drawn );
			SliceRecursive( slicees, slicers, ref sliced );

			if( this.Config.CoxeterComplex )
			{
				// Order the stickers, so we can change their colors appropriately.
				sliced = sliced.OrderBy( p => Euclidean2D.AngleToCounterClock( p.Center, new Vector3D( 1, 0 ) ) ).ToList();
			}
			
			// ZZZ - Hacky to special case this,
			//		 but I'm not sure how the general solution will go.
			if( this.Config.Earthquake )
			{
				slicers.Clear();
				for( int i=0; i<7; i++ )
				{
					Mobius m = new Mobius();
					m.Elliptic( Geometry.Hyperbolic, new Complex(), Math.PI * 2 * i / 7 );
					CircleNE c = new CircleNE() { P1 = new Vector3D(), P2 = new Vector3D( 1, 0 ), Radius = double.PositiveInfinity, CenterNE = new Vector3D( 0, 0.5 ) };
					c.Transform( m );
					slicers.Add( c );
				}

				List<Polygon> result = new List<Polygon>();
				result.Add( sliced[4] );
				slicees = sliced.Except( result ).ToList();
				List<Polygon> temp = new List<Polygon>();
				SliceRecursive( slicees, slicers, ref temp );
				result.AddRange( temp );
				return result;
			}

			// Some slicing is complicated enough that stickers have zero area.  Remove such stickers.
			sliced = sliced.Where( p => !Tolerance.Zero( p.SignedArea ) ).ToList();

			return sliced;
		}

		private void SliceRecursive( List<Polygon> slicees, List<CircleNE> slicers, ref List<Polygon> sliced )
		{
			// We're done if we've used up all the slicing circles.
			if( 0 == slicers.Count )
			{
				sliced = slicees;
				return;
			}

			// Use the next circle to slice it all up.
			int lastIndex = slicers.Count - 1;
			CircleNE slicer = slicers[lastIndex];
			List<Polygon> tempSliced = new List<Polygon>();
			foreach( Polygon slicee in slicees )
			{
				List<Polygon> tempSliced2;
				if( Config.Earthquake )
					Slicer.SlicePolygonWithHyperbolicGeodesic( slicee, slicer, this.Config.SlicingCircles.Thickness, out tempSliced2 );
				else
					Slicer.SlicePolygon( slicee, slicer, this.Config.Geometry, this.Config.SlicingCircles.Thickness, out tempSliced2 );
				tempSliced.AddRange( tempSliced2 );
			}

			// On to the next level...
			slicers.RemoveAt( lastIndex );
			SliceRecursive( tempSliced, slicers, ref sliced );
		}

		// ZZZ - clean up naming (confusing with classes in PuzzleConfig.cs).
		private class PuzzleIdentification
		{
			public bool UseMirrored { get; set; }	// ZZZ - move to list class below?
			public Isometry Unmirrored { get; set; }
			public Isometry Mirrored { get; set; }

			public IEnumerable<Isometry> Isometries
			{
				get
				{
					List<Isometry> useMe = new List<Isometry>();
					if( UseMirrored )
					{
						useMe.Add( Unmirrored );
						useMe.Add( Mirrored );
					}
					else
					{
						useMe.Add( Unmirrored );
					}
					return useMe;
				}
			}
		}
		private class PuzzleIdentifications : List<PuzzleIdentification> {}

		private PuzzleIdentifications CalcIsometriesFromRelations( Tiling tiling, Tile template )
		{
			PuzzleIdentifications result = new PuzzleIdentifications();

			// Fundamental triangle definition.
			Segment seg = template.Boundary.Segments[0];
			Vector3D
				p1 = new Vector3D(),
				p2 = seg.Midpoint,
				p3 = seg.P1;
			Vector3D[] source = new Vector3D[] { p1, p2, p3 };

			Circle[] mirrors = new Circle[]
			{
				new Circle( p1, p2 ),
				new Circle( p1, p3 ),
				seg.Circle
			};

			Mobius id = Mobius.Identity();
			MobiusEqualityComparer comparer = new MobiusEqualityComparer();

			// Apply the reflections and get the isometries.
			var relations = GroupPresentation.ReadRelations( Config.GroupRelations );
			HashSet<Mobius> relationTransforms = new HashSet<Mobius>( comparer );
			foreach( int[] reflections in relations )
			{
				Vector3D p1r = p1, p2r = p2, p3r = p3;
				foreach( int reflection in reflections )
				{
					ReflectInMirror( mirrors, reflection, ref p1r );
					ReflectInMirror( mirrors, reflection, ref p2r );
					ReflectInMirror( mirrors, reflection, ref p3r );
				}

				Mobius m = new Mobius();
				m.MapPoints( p1r, p2r, p3r, p1, p2, p3 );
				if( !comparer.Equals( m, id ) )
					relationTransforms.Add( m );
			}

			//
			// We need to add in conjugations of the relations as well
			//

			Func<Vector3D, int, int, int, Vector3D> rot = ( v, n, m1, m2 ) =>
			{
				for( int i = 0; i < n; i++ )
				{
					v = mirrors[m1].ReflectPoint( v );
					v = mirrors[m2].ReflectPoint( v );
				}
				return v;
			};

			int max = Config.P * Config.ExpectedNumColors * 2;
			while( relationTransforms.Count < max )
			{
				for( int p = 0; p < Config.P; p++ )
					AddConjugations( relationTransforms, source, v => rot( v, p, 0, 1 ), max );
				/*for( int q = 0; q < Config.Q; q++ )
					AddConjugations( relationTransforms, source, v => rot( v, q, 1, 2 ), max );
				for( int r = 0; r < 2; r++ )
					AddConjugations( relationTransforms, source, v => rot( v, r, 0, 2 ), max );
				for( int i = 0; i < 3; i++ )*/
					AddConjugations( relationTransforms, source, v => mirrors[2].ReflectPoint( v ), max );
			}

			foreach( Mobius m in relationTransforms )
				result.Add( SetupIdent( m ) );

			return result;
		}

		private void AddConjugations( HashSet<Mobius> relationTransforms, Vector3D[] source, Func<Vector3D,Vector3D> transform, int max )
		{
			HashSet<Mobius> conjugations = new HashSet<Mobius>( relationTransforms, new MobiusEqualityComparer() );

			Vector3D
				p1 = source[0],
				p2 = source[1],
				p3 = source[2];

			foreach( Mobius m in relationTransforms )
			{
				Vector3D[] points = new Vector3D[] {
					p1, p2, p3,
					m.Apply( p1 ), m.Apply( p2 ), m.Apply( p3 ) };

				for( int i = 0; i < points.Length; i++ )
					points[i] = transform( points[i] );

				Mobius m2 = new Mobius();
				m2.MapPoints( points[0], points[1], points[2], points[3], points[4], points[5] );
				conjugations.Add( m2 );

				if( conjugations.Count >= max )
					break;
			}

			relationTransforms.UnionWith( conjugations );
		}

		private PuzzleIdentification SetupIdent( Mobius m )
		{
			Isometry isometry = new Isometry( m, null );
			PuzzleIdentification ident = new PuzzleIdentification();
			ident.UseMirrored = false;
			ident.Unmirrored = isometry;
			return ident;
		}

		private void ReflectInMirror( Circle[] mirrors, int index, ref Vector3D point )
		{
			point = mirrors[index].ReflectPoint( point );
		}

		private bool UsingRelations
		{
			get { return !string.IsNullOrEmpty( Config.GroupRelations ); }
		}

		/// <summary>
		/// This is here for puzzle building performance.  We pre-calculate the array of isometries to apply once, 
		/// vs. reflecting everywhere (which is *much* more expensive).
		/// </summary>
		private PuzzleIdentifications PrecalcIdentificationIsometries( Tiling tiling, Tile template )
		{
			if( UsingRelations )
				return CalcIsometriesFromRelations( tiling, template );

			PuzzleIdentifications result = new PuzzleIdentifications();
			IdentificationList identificationList = Config.Identifications;
			if( identificationList == null || identificationList.Count == 0 )
				return result;

			foreach( Identification identification in identificationList )
			{
				List<int> initialEdges = identification.InitialEdges;
				if( initialEdges == null || initialEdges.Count == 0 )
				{
					initialEdges = new List<int>();
					for( int s = 0; s < template.Boundary.Segments.Count; s++ )
						initialEdges.Add( s );
				}

				// We'll have two edge sets, one for identifications, and one for their mirrors.
				// ZZZ - we don't always need to fill out the mirrors.
				List<List<int>> edgeSetList = new List<List<int>>();
				edgeSetList.Add( identification.Edges );
				{
					List<int> mirroredEdgeSet = new List<int>();
					foreach( int edge in identification.Edges )
					{
						int mirroredEdge = this.Config.P - edge;
						mirroredEdgeSet.Add( mirroredEdge );
					}
					edgeSetList.Add( mirroredEdgeSet );
				}

				foreach( int init in initialEdges )
				{
					int initialEdge = init;	// So we can change during mirroring below if necessary.

					// Now cycle through the edge sets.
					PuzzleIdentification ident = new PuzzleIdentification();
					ident.UseMirrored = identification.UseMirroredEdgeSet;
					for( int i=0; i<edgeSetList.Count; i++ )
					{
						List<int> edgeSet = edgeSetList[i];
						bool mirror = i == 1;
						if( mirror && 0 != initialEdge )
							initialEdge = this.Config.P - initialEdge;

						Polygon boundary = template.Boundary.Clone();
						Segment segment = boundary.Segments[initialEdge];

						if( identification.InPlaceReflection )
						{
							Segment reflect = Segment.Line( new Vector3D(), segment.Midpoint );
							boundary.Reflect( reflect );
						}

						boundary.Reflect( segment );

						// Do all the configured reflections.
						int sIndex = initialEdge;
						bool even = boundary.Orientation;
						foreach( int offsetIndex in edgeSet )
						{
							if( even )
								sIndex += offsetIndex;
							else
								sIndex -= offsetIndex;
							even = !even;

							if( sIndex < 0 )
								sIndex += boundary.Segments.Count;
							if( sIndex >= boundary.Segments.Count )
								sIndex -= boundary.Segments.Count;

							boundary.Reflect( boundary.Segments[sIndex] );
						}

						if( identification.EndRotation != 0 )
						{
							double angle = identification.EndRotation * 2 * System.Math.PI / this.Config.P;
							if( mirror )
								angle *= -1;
							Mobius rotate = new Mobius();
							if( IsSpherical && Infinity.IsInfinite( boundary.Center ) )	// Was required for hemi-puzzles.
								rotate.Elliptic( this.Config.Geometry, new Vector3D(), -angle );
							else
								rotate.Elliptic( this.Config.Geometry, boundary.Center, angle );
							boundary.Transform( rotate );
						}

						Isometry isometry = new Isometry();
						isometry.CalculateFromTwoPolygons( template, boundary, this.Config.Geometry );
						isometry = isometry.Inverse();

						if( mirror )
							ident.Mirrored = isometry;
						else
							ident.Unmirrored = isometry;
					}

					result.Add( ident );
				}
			}

			return result;
		}

		/// <summary>
		/// Populate Neighbors of master cells. A neighbor shares a common edge with a cell. By definition, a cell is its own neighbor
		/// </summary>
		private void PopulateNeighbors( Tiling tiling, Dictionary<Vector3D, Cell> completed )
		{
			foreach( Cell master in m_masters )
			{
				master.Neighbors.Add( master );
				Tile masterTile = tiling.TilePositions[master.Center];
				foreach( Tile neighborTile in masterTile.EdgeIncidences )
				{
					Cell neighbor = completed[neighborTile.Center];

					// This can happen for cells near the boundary of our recursion.
					if( neighbor.IndexOfMaster < 0 )
						continue;

					master.Neighbors.Add( neighbor.MasterOrSelf );
					neighbor.MasterOrSelf.Neighbors.Add( master );
				}
			}
		}

		private void AddMaster( Tile tile, Tiling tiling, PuzzleIdentifications identifications, Dictionary<Vector3D, Cell> completed )
		{
			Cell master = SetupCell( tiling.Tiles.First(), tile.Boundary, completed );
			master.IndexOfMaster = m_masters.Count;

			// Paranoia.
			if( 0 != this.Config.ExpectedNumColors &&
				master.IndexOfMaster >= this.Config.ExpectedNumColors )
			{
				//Debug.Assert( false );
				// It will already have an invalid index.
				master.IndexOfMaster = -1;
				return;
			}

			m_masters.Add( master );

			// This is to help with recentering on puzzles constructed via group relations.
			// We need to recurse deeper for some of them, but just for the slaves of the central tile.
			Tile template = tiling.Tiles.First();
			TilingPositions positions = null;
			if( master.IndexOfMaster == 0 && UsingRelations )
			{
				tiling = null;
				positions = new TilingPositions();
				positions.Build( new TilingConfig( Config.P, Config.Q, maxTiles: Config.NumTiles * 5 ) );
			}

			// Now add all the slaves for this master.
			List<Cell> parents = new List<Cell>();
			parents.Add( master );
			AddSlavesRecursive( master, parents, tiling, positions, template, identifications, completed );
		}

		private void AddSlavesRecursive( Cell master, List<Cell> parents, Tiling tiling, TilingPositions positions, Tile template,
			PuzzleIdentifications identifications, Dictionary<Vector3D, Cell> completed )
		{
			// Are we done?
			if( parents.Count == 0 || identifications.Count == 0 )
				return;

			// To track the cells we add at this level.
			List<Cell> added = new List<Cell>();

			foreach( Cell parent in parents )
			foreach( PuzzleIdentification identification in identifications )
			foreach( Isometry identIsometry in identification.Isometries )
			{
				Cell slave = ApplyOneIsometry( master, parent, identIsometry, tiling, positions, template, completed );
				if( slave != null )
					added.Add( slave );
			};

			AddSlavesRecursive( master, added, tiling, positions, template, identifications, completed );
		}

		private Cell ApplyOneIsometry( Cell master, Cell parent, Isometry identIsometry, Tiling tiling, TilingPositions positions, Tile template,
			Dictionary<Vector3D, Cell> completed )
		{
			// Conjugate to get the identification relative to this parent.
			// NOTE: When we don't conjugate, some cells near the boundary are missed being identified.
			//		 I got around that by configuring the number of colors in the puzzle, and never adding more than that expected amount.
			//		 That was maybe a good thing to do anyway.
			// But conjugating was causing me lots of headaches because, e.g. it was causing extraneous mirroring/rotations
			// in puzzles like the Klein bottle, which don't have symmetrical identifications.  So I took it out for now.
			// NOTE: Later I tried conjugating for spherical puzzles, but that just produced bad puzzles (copies would have different colors adjacent).
			//		 So I think this is right.
			//Isometry conjugated = parent.Isometry.Inverse() * identIsometry * parent.Isometry;
			Isometry conjugated = identIsometry;

			// We can use the conjugates when using relations, because those are regular maps.
			//if( UsingRelations )
			//	conjugated = parent.Isometry.Inverse() * identIsometry * parent.Isometry;

			Vector3D newCenter = parent.VertexCircle.CenterNE;
			newCenter = conjugated.ApplyInfiniteSafe( newCenter );

			// ZZZ - Hack for spherical.  Some centers were projecting to very large values rather than DNE.
			if( Infinity.IsInfinite( newCenter ) )
				newCenter = Infinity.InfinityVector2D;

			// In the tiling?
			Tile tile;
			if( tiling != null && !tiling.TilePositions.TryGetValue( newCenter, out tile ) )
			{
				return null;
			}
			if( positions != null && !positions.Positions.Contains( newCenter ) )
			{
				return null;
			}

			// Already done this one?
			if( completed.ContainsKey( newCenter ) )
				return null;

			// New! Add it.
			Polygon boundary = parent.Boundary.Clone();
			boundary.Transform( conjugated );
			Cell slave = SetupCell( template, boundary, completed );
			AddSlave( master, slave );
			return slave;
		}

		private void AddSlave( Cell master, Cell slave )
		{
			// Go ahead and set this.
			slave.Master = master;
			slave.IndexOfMaster = master.IndexOfMaster;

			List<Cell> slaves;
			if( !m_slaves.TryGetValue( master, out slaves ) )
			{
				slaves = new List<Cell>();
				m_slaves[master] = slaves;
			}

			slaves.Add( slave );
		}

		/// <summary>
		/// Does initial creation/setup of a cell.
		/// This will also mark this tile as completed.
		/// NOTE: The passed in boundary should be based on applied identifications (not based on a Tile in the tiling)!
		/// </summary>
		private Cell SetupCell( Tile home, Polygon boundary, Dictionary<Vector3D, Cell> completed )
		{
			Cell cell = new Cell( boundary, boundary.CircumCircle );
			
			// This has to be recalculated, because it may not be the same as the tiling isometries.
			//cell.Isometry = t.Isometry;
			cell.Isometry.CalculateFromTwoPolygons( home, boundary, this.Config.Geometry );

			completed[boundary.Center] = cell;
			return cell;
		}

		/// <summary>
		/// Adds all the stickers to a cell based on template cell stickers.
		/// NOTE: As a memory optimization, we only want to do this for cells 
		///		  involved in state calcs.
		/// </summary>
		private void AddStickersToCell( Cell cell, List<Polygon> tStickers )
		{
			Isometry inv = cell.Isometry.Inverse();
			for( int i=0; i<tStickers.Count; i++ )
			{
				Polygon transformed = tStickers[i].Clone();
				transformed.Transform( inv );
				Sticker sticker = new Sticker( cell.IndexOfMaster, i, transformed );
				cell.Stickers.Add( sticker );
			}
		}

		/// <summary>
		/// This will calculate texture coordinates and vertices for all our cells.
		/// </summary>
		private void SetupTextureCoords()
		{
			Cell firstMaster = MasterCells.First();
			Vector3D[] templateTextureCoords = TextureHelper.TextureCoords( firstMaster.Boundary, this.Config.Geometry );

			for( int i = 0; i < MasterCells.Count; i++ )
			{
				Cell master = MasterCells[i];
				Vector3D[] masterTextureCoords = Isometry.TransformVertices( templateTextureCoords, master.Isometry.Inverse() );

				// Actually pre-calculate final values? That would require some knowledge from PuzzleRenderer class though,
				// i.e. the scaled "factor" of the texture.
				master.TextureCoords = masterTextureCoords;	
				master.TextureVertices = masterTextureCoords;

				foreach( Cell slave in SlaveCells( master ) )
				{
					// NOTE: We don't set the slave TextureCoords, since we can just use the ones in the master directly.
					slave.TextureVertices = Isometry.TransformVertices( templateTextureCoords, slave.Isometry.Inverse() );
				}
			}

			TextureHelper.SetupElementIndices( firstMaster.Boundary );
		}

		/// <summary>
		/// A texture helper for this puzzle.
		/// </summary>
		internal TextureHelper TextureHelper { get; set; }

		private static TwistData TransformedTwistDataForCell( Cell cell, TwistData untransformed, bool reverse )
		{
			Isometry isometry = cell.Isometry.Inverse();
			Vector3D newCenter = isometry.Apply( untransformed.Center );

			TwistData transformedTwistData = new TwistData();
			transformedTwistData.TwistType = untransformed.TwistType;
			transformedTwistData.Center = newCenter;	// NOTE: Can't use InfinitySafe method here! We need this center to stay accurate, for future transformations.
			transformedTwistData.Order = untransformed.Order;
			transformedTwistData.Reverse = reverse;
			transformedTwistData.NumSlices = untransformed.NumSlices;
			if( untransformed.Pants != null )
			{
				transformedTwistData.Pants = untransformed.Pants.Clone();
				transformedTwistData.Pants.Transform( isometry );
			}
			List<CircleNE> transformedCircles = new List<CircleNE>();
			foreach( CircleNE circleNE in untransformed.Circles )
			{
				CircleNE copy = circleNE.Clone();
				copy.Transform( isometry );
				transformedCircles.Add( copy );
			}
			transformedTwistData.Circles = transformedCircles.ToArray();

			return transformedTwistData;
		}

		/// <summary>
		/// A version dependent helper.  This is the current, good way to setup twist data.
		/// </summary>
		private void SetupTwistDataForCell_VersionCurrent( TopologyAnalyzer topology, Cell cell, TwistData templateTwistData, bool reverse,
			Dictionary<Vector3D, TwistData> twistDataMap, List<IdentifiedTwistData> collections )
		{
			TwistData transformedTwistData = TransformedTwistDataForCell( cell, templateTwistData, reverse );

			// Already have this one?
			Vector3D centerSafe = InfinitySafe( transformedTwistData.Center );
			if( twistDataMap.ContainsKey( centerSafe ) )
				return;

			int index = topology.GetLogicalElementIndex( templateTwistData.TwistType, centerSafe );
			if( -1 == index )
			{
				Debug.Assert( false );
				return;
			}

			IdentifiedTwistData collection = collections[index];
			collection.TwistDataForDrawing.Add( transformedTwistData );
			if( m_stateCalcCells.Contains( cell ) )
				collection.TwistDataForStateCalcs.Add( transformedTwistData );

			transformedTwistData.IdentifiedTwistData = collection;
			twistDataMap[centerSafe] = transformedTwistData;		
		}

		/// <summary>
		/// A version dependent helper.  This is the current, good way to setup twist data.
		/// </summary>
		private void SetupTwistDataForFullPuzzle_VersionCurrent( Tiling tiling, TopologyAnalyzer topology, 
			TwistData[] templateTwistDataArray, Dictionary<Vector3D, TwistData> twistDataMap  )
		{
			// Create collections.
			// We'll create them for all elements, then remove unused ones at the end.
			List<IdentifiedTwistData> collections = new List<IdentifiedTwistData>();
			int count = topology.F + topology.E + topology.V;
			for( int i=0; i<count; i++ )
				collections.Add( new IdentifiedTwistData() );

			foreach( Cell master in this.MasterCells )
			foreach( TwistData twistData in templateTwistDataArray )
			{
				bool reverse = false;
				SetupTwistDataForCell_VersionCurrent( topology, master, twistData, reverse, twistDataMap, collections );
				foreach( Cell slave in SlaveCells( master ) )
				{
					reverse = master.Reflected ^ slave.Reflected;
					SetupTwistDataForCell_VersionCurrent( topology, slave, twistData, reverse, twistDataMap, collections );
				}
			}

			// Remove empty ones, assign indices, and save to puzzle.
			collections = collections.Where( i => i.TwistDataForDrawing.Count > 0 ).ToList();
			for( int i=0; i<collections.Count; i++ )
			{
				collections[i].Index = i;
				this.AllTwistData.Add( collections[i] );
			}
		}

		/// <summary>
		/// Here for backward compatibility.
		/// </summary>
		private void SetupTwistDataForCell_PreviewVersion( Cell cell, TwistData templateTwistData, bool reverse,
			Dictionary<Vector3D, TwistData> twistDataMap, IdentifiedTwistData collection )
		{
			TwistData transformedTwistData = TransformedTwistDataForCell( cell, templateTwistData, reverse );
			collection.TwistDataForDrawing.Add( transformedTwistData );
			if( m_stateCalcCells.Contains( cell ) )
				collection.TwistDataForStateCalcs.Add( transformedTwistData );

			transformedTwistData.IdentifiedTwistData = collection;
			twistDataMap[InfinitySafe( transformedTwistData.Center )] = transformedTwistData;
		}

		/// <summary>
		/// Here for backward compatibility.
		/// </summary>
		private void SetupTwistDataForFullPuzzle_PreviewVersion( Tiling tiling, TwistData[] templateTwistDataArray,
			Dictionary<Vector3D, TwistData> twistDataMap )
		{
			// Map to help track what is done.
			Dictionary<Vector3D, bool> usedMasterLocation = new Dictionary<Vector3D, bool>();

			foreach( Cell master in this.MasterCells )
			foreach( TwistData twistData in templateTwistDataArray )
			{
				// Avoid duplicate vertex/edge circles in our list.
				Vector3D centerNE = twistData.Center;
				centerNE = master.Isometry.Inverse().Apply( centerNE );
				if( usedMasterLocation.ContainsKey( centerNE ) )
					continue;
				usedMasterLocation[centerNE] = true;

				IdentifiedTwistData collection = new IdentifiedTwistData();
				collection.Index = this.AllTwistData.Count;
				this.AllTwistData.Add( collection );

				bool reverse = false;
				SetupTwistDataForCell_PreviewVersion( master, twistData, false, twistDataMap, collection );
				foreach( Cell slave in SlaveCells( master ) )
				{
					reverse = master.Reflected ^ slave.Reflected;
					SetupTwistDataForCell_PreviewVersion( slave, twistData, reverse, twistDataMap, collection );
				}
			}
		}

		/// <summary>
		/// Sets up the slicing circles and twisting on the full puzzle.
		/// </summary>
		private void SetupTwistDataForFullPuzzle( Tiling tiling, TopologyAnalyzer topology, TwistData[] templateTwistDataArray )
		{
			// In case this has been built before.
			m_twistDataNearTree.Reset( NearTree.GtoM( this.Config.Geometry ) );

			// This is a performance optimization, to avoid doing calculation that results in loops below.
			bool isSpherical = this.IsSpherical;

			// Map to help track what is done.
			Dictionary<Vector3D, TwistData> twistDataMap = new Dictionary<Vector3D, TwistData>();
			if( Config.Version == Loader.VersionPreview )
				SetupTwistDataForFullPuzzle_PreviewVersion( tiling, templateTwistDataArray, twistDataMap );
			else if( Config.Version == Loader.VersionCurrent )
				SetupTwistDataForFullPuzzle_VersionCurrent( tiling, topology, templateTwistDataArray, twistDataMap );

			// Add opposite twisting circles for spherical puzzles.
			AddOppTwisters( twistDataMap );

			// Mark affected master cells and stickers.
			// For spherical, we need to do this for all twist data (because we draw everything instead of using textures).
			// For euclidean/hyperbolic, we only need to do this for the subset of twist data which will be used for state calcs.
			foreach( IdentifiedTwistData collection in this.AllTwistData )
			{
				List<TwistData> collectionTwistData = isSpherical ? 
					collection.TwistDataForDrawing : 
					collection.TwistDataForStateCalcs;
				Parallel.For( 0, collectionTwistData.Count, i =>
				{
					TwistData twistData = collectionTwistData[i];

					// Mark all the affected master cells.
					foreach( Cell master in MasterCells )
						twistData.WillAffectMaster( master, isSpherical );

					// Mark all the affected stickers.
					// Again, for spherical, we have to do more than just the stateCalcCells.
					IEnumerable<Cell> cells = isSpherical ? this.AllCells : m_stateCalcCells;
					foreach( Cell cell in cells )
					foreach( Sticker sticker in cell.Stickers )
						twistData.WillAffectSticker( sticker, isSpherical );
				} );
			}

			// Optimization.
			// We only need to keep around twist data for state calcs that touches masters.  
			foreach( IdentifiedTwistData collection in this.AllTwistData )
			{
				collection.TwistDataForStateCalcs = 
					collection.TwistDataForStateCalcs.Where( 
						td => td.AffectedMasterCells != null &&
							  td.AffectedMasterCells.Count > 0 ).ToList();
			}

			// Now build the near tree.
			foreach( KeyValuePair<Vector3D, TwistData> keyValuePair in twistDataMap )
			{
				// NearTree doesn't like NaN or +Inf
				Vector3D center = InfinitySafe( keyValuePair.Key );

				NearTreeObject nearTreeObject = new NearTreeObject();
				nearTreeObject.ID = keyValuePair.Value;
				nearTreeObject.Location = center;
				m_twistDataNearTree.InsertObject( nearTreeObject );
			}
		}

		/// <summary>
		/// For spherical puzzles, this will append antipodal twist data (if it exists).
		/// </summary>
		private void AddOppTwisters( Dictionary<Vector3D, TwistData> twistDataMap )
		{
			foreach( TwistData td in twistDataMap.Values )
			{
				td.NumSlicesNoOpp = td.Circles.Length;
				if( !IsSpherical )
					continue;

				CircleNE firstCircle = td.Circles.First();
				Vector3D antipode = firstCircle.ReflectPoint( td.Center );
				antipode = InfinitySafe( antipode );

				TwistData anti;
				if( !twistDataMap.TryGetValue( antipode, out anti ) )
				{
					// For spherical puzzles, we need to set things to have one more layer.
					// (to support the slice beyond last circle).
					td.NumSlices = td.Circles.Length + 1;
					continue;
				}

				// Puzzles with non-regular colorings can be really weird with slicing,
				// e.g. the {3,5} 8C.  We just won't allow slicing if the antipodal-twist has any
				// identified twists that are not it or us (This will still allow hemi-puzzles to have slices).
				//
				// Another weirdness encountered with the {3,4} 4CA...  The identified antipodal twist had the
				// same twisting orientation, which makes the orientation of a slice-2 twist undefined.  
				// We need to avoid that situation too.
				bool allowed = true;
				foreach( TwistData identified in anti.IdentifiedTwistData.TwistDataForDrawing )
				{
					// It
					if( identified == anti )
						continue;

					// Us
					if( InfinitySafe( identified.Center ) == InfinitySafe( td.Center ) )
					{
						// As noted above, we must also have opposite orientation to be allowed.
						if( anti.Reverse ^ td.Reverse )
							continue;
					}

					allowed = false;
					break;
				}
				if( !allowed )
					continue;

				// Add opposite twist data.
				List<CircleNE> list = td.Circles.ToList();
				foreach( CircleNE opp in anti.Circles )
				{
					CircleNE clone = opp.Clone();
					clone.CenterNE = firstCircle.CenterNE;
					list.Add( clone );
				}

				// ZZZ - move this block to a function and call for all twist data (for safety).
				{
					// Sort
					// We transform all the circles to the origin, then sort by their radius.
					Mobius toOrigin = new Mobius();
					toOrigin.Isometry( Geometry.Spherical, 0, -firstCircle.CenterNE );
					list = list.OrderBy( c =>
						{
							CircleNE clone = c.Clone();
							clone.Transform( toOrigin );
							return clone.Radius;
						} ).ToList();

					// Remove dupes.
					// The equality comparer wasn't working for lines if I didn't normalize them first.
					// I don't really want to do that inside the comparer, since it edits the objects.
					foreach( CircleNE c in list )
						if( c.IsLine )
							c.NormalizeLine();
					td.Circles = list.Distinct( new CircleNE_EqualityComparer() ).ToArray();
				}

				// For spherical puzzles, we need to set things to have one more layer.
				// (to support the slice beyond last circle).
				td.NumSlices = td.Circles.Length + 1;
			}
		}

		private void SetupCellNearTree( Dictionary<Vector3D, Cell> cellMap )
		{
			m_cellNearTree.Reset( NearTree.GtoM( this.Config.Geometry ) );

			/* Interestingly, building this way led to infinite recursion during lookups (when not running through the debugger).
			 * Maybe the neartree likes the vectors added in a particular order?
			 * Maybe the points of tiny cells get too close together, so putting in a dictionary first weeds some out?
			 * I don't know.
			 * 
			foreach( Cell master in this.MasterCells )
			{
				NearTreeObject nearTreeObject = new NearTreeObject();
				nearTreeObject.ID = master;
				nearTreeObject.Location = master.Center;
				m_cellNearTree.InsertObject( nearTreeObject );

				foreach( Cell slave in this.SlaveCells( master ) )
				{
					nearTreeObject.ID = slave;
					nearTreeObject.Location = slave.Center;
					m_cellNearTree.InsertObject( nearTreeObject );
				}
			}*/

			// Now build the near tree.
			foreach( KeyValuePair<Vector3D, Cell> keyValuePair in cellMap )
			{
				// NearTree doesn't like NaN or +Inf
				Vector3D center = InfinitySafe( keyValuePair.Key );

				NearTreeObject nearTreeObject = new NearTreeObject();
				nearTreeObject.ID = keyValuePair.Value;
				nearTreeObject.Location = center;
				m_cellNearTree.InsertObject( nearTreeObject );
			}
		}

		/// <summary>
		/// Find the closest cocentric slicing circles to a location.
		/// NOTE: The location should not be transformed by any mouse movements.
		/// </summary>
		internal TwistData ClosestTwistingCircles( Vector3D location )
		{
			NearTreeObject nearTreeObject;
			bool found = m_twistDataNearTree.FindNearestNeighbor( out nearTreeObject, location, double.MaxValue );
			if( !found )
				return null;

			TwistData result = (TwistData)nearTreeObject.ID;
			return result;
		}

		/// <summary>
		/// Find the closest cell to a location.
		/// NOTE: The location should not be transformed by any mouse movements.
		/// </summary>
		internal Cell ClosestCell( Vector3D location )
		{
			NearTreeObject nearTreeObject;
			bool found = m_cellNearTree.FindNearestNeighbor( out nearTreeObject, location, double.MaxValue );
			if( !found )
				return null;

			Cell result = (Cell)nearTreeObject.ID;
			return result;
		}

		private NearTree m_twistDataNearTree = new NearTree();
		private NearTree m_cellNearTree = new NearTree();

		/// <summary>
		/// Marks all the cells we'll need to use for state calcs.
		/// </summary>
		private void MarkCellsForStateCalcs( Tiling tiling, Dictionary<Vector3D, Cell> cells, 
			TwistData[] templateTwistDataArray, TopologyAnalyzer topology )
		{
			m_stateCalcCells.Clear();
			m_stateCalcCellSet.Clear();
			List<Cell> result = new List<Cell>();
			result.AddRange( this.MasterCells );

			// Special handlinng for earthquake.
			// ZZZ - I wonder if this should be the approach in the normal case too (cycling through 
			//		 masters first and slaves second), but fear changing the existing behavior.
			//		 After all, any slave twist will also result in some master twist.
			//		 This might speed up code below, and get rid of the complexity of the "hotTwists" code.
			HashSet<Vector3D> complete = new HashSet<Vector3D>();
			if( this.Config.Earthquake )
			{
				// Get all twist data attached to master cells.
				List<TwistData> toCheck = new List<TwistData>();
				foreach( TwistData twistData in templateTwistDataArray )
				foreach( Cell master in this.MasterCells )
				{
					bool dummy = false;
					TwistData transformed = TransformedTwistDataForCell( master, twistData, dummy );
					if( complete.Contains( transformed.Center ) )
						continue;
					complete.Add( transformed.Center );
					toCheck.Add( transformed );
				}

				Cell[] allSlaves = AllSlaveCells.ToArray();
				Parallel.For( 0, allSlaves.Length, i =>
				{
					Cell slave = allSlaves[i];
					foreach( TwistData td in toCheck )
					{
						if( td.WillAffectCell( slave, this.IsSpherical ) )
						{
							result.Add( slave );
							break;
						}
					}
				} );

				m_stateCalcCells = result.Distinct().ToList();
				m_stateCalcCellSet = new HashSet<Cell>( m_stateCalcCells );
				return;
			}

			List<TwistData> hotTwists = new List<TwistData>();
			foreach( TwistData twistData in templateTwistDataArray )
			foreach( Cell slave in this.AllSlaveCells )
			{
				bool dummy = false;
				TwistData transformed = TransformedTwistDataForCell( slave, twistData, dummy );
				
				if( complete.Contains( transformed.Center ) )
					continue;
				complete.Add( transformed.Center );

				foreach( Cell master in this.MasterCells )
				{
					if( transformed.WillAffectCell( master, this.IsSpherical ) )
					{
						result.Add( slave );
						hotTwists.Add( transformed );
						break;
					}
				}
			}

			// Any slaves this twist data touches also have the potential to affect this master.
			// ZZZ - This ends up adding extraneous cells on {7,3}, assuming only 1/7th turn twists.
			//		 If we allowed 3/7th turn twists, it wouldn't be extraneous though.
			// ZZZ - Nested foreach loops are really slow here.
			Parallel.ForEach( AllSlaveCells, slave =>
			{
				foreach( TwistData td in hotTwists )
					if( td.WillAffectCell( slave, this.IsSpherical ) )
					{
						result.Add( slave );
						break;
					}
			} );

			// We have to special case things for IRP puzzles with no slicing,
			// since StateCalc cells will then not include all cells adjacent to masters.
			// (We rely on StateCalc cells when building up the IRP geometry).
			// In this block, we just grab masters + incident cells.
			// NOTE: This is what we initially did for all puzzles, but it was not enough for {3,7} puzzles.
			if( this.HasValidIRPConfig && this.MasterCells.Count == result.Count )
			{
				foreach( Cell master in this.MasterCells )
				{
					// ZZZ - could throw.  But what would I do in that case anyway?
					Tile masterTile = tiling.TilePositions[master.Center];

					List<Tile> masterTileAsList = new List<Tile>();
					masterTileAsList.Add( masterTile );
					foreach( Tile t in masterTileAsList.Concat( masterTile.EdgeIncidences.Concat( masterTile.VertexIndicences ) ) )
					{
						Cell c = cells[t.Center];
						result.Add( c );
					}
				}
			}

			m_stateCalcCells = result.Distinct().ToList();
			m_stateCalcCellSet = new HashSet<Cell>( m_stateCalcCells );
		}

		private List<Cell> m_stateCalcCells;
		private HashSet<Cell> m_stateCalcCellSet;

		private void PrepareSurfaceData( IStatusCallback callback )
		{
			ClearSurfaceVars();
			if( !this.HasSurfaceConfig )
				return;

			SurfaceConfig sc = Config.SurfaceConfig;
			Geometry g = Geometry.Euclidean;
			if( sc.Surface == Surface.Sphere || sc.Surface == Surface.Boys )
			{
				// Build a polygon with arc segments that will make a circle.
				Segment seg = Segment.Arc( 
					new Vector3D( 1, 0 ), 
					new Vector3D( Math.Sqrt( 0.5 ), Math.Sqrt( 0.5 ) ), 
					new Vector3D( 0, 1 ) );
				List<Segment> segs = new List<Segment>();
				for( int i=0; i<4; i++ )
				{
					Mobius m = new Mobius();
					m.Isometry( Geometry.Euclidean, Math.PI * i / 2, new Complex() );
					Segment clone = seg.Clone();
					clone.Transform( m );
					segs.Add( clone );
				}

				SurfacePoly = new Polygon();
				SurfacePoly.Segments = segs;
				SurfaceRenderingCells = AllCells.ToArray();
				g = Geometry.Spherical; // This will make the texture verts get calculated correctly.
			}
			else
			{
				int p = Config.P;
				int q = Config.Q;
				Vector3D b1 = new Vector3D( sc.Basis1X.Dist( p, q ), sc.Basis1Y.Dist( p, q ) );
				Vector3D b2 = new Vector3D( sc.Basis2X.Dist( p, q ), sc.Basis2Y.Dist( p, q ) );

				// Mark the cells we need to render the surface.
				SurfacePoly = Polygon.FromPoints( new Vector3D[] { new Vector3D(), b1, b1 + b2, b2 } );
				SurfaceRenderingCells = AllCells.Where( c => SurfacePoly.Intersects( c.Boundary ) ).ToArray();
			}

			// Setup texture coords.
<<<<<<< HEAD
			int lod = 5;
			SurfaceTextureCoords = TextureHelper.TextureCoords( SurfacePoly, g, (int)Math.Pow( 2, lod ) );
=======
			int lod = 6;
			SurfaceTextureCoords = TextureHelper.TextureCoords( SurfacePoly, g, (int)Math.Pow( 2.0, lod ) );
>>>>>>> 7c664602
			SurfaceElementIndices = TextureHelper.CalcElementIndices( SurfacePoly, lod )[lod];
			Vector3D[] mergedCoords;
			int[] mergedIndices;
			TextureHelper.MergeVerts( SurfaceTextureCoords, SurfaceElementIndices, out mergedCoords, out mergedIndices );
			SurfaceTextureCoords = mergedCoords;
			SurfaceElementIndices = mergedIndices;

			// For each triangle of the surface, cache the closest twisting data.
			List<TwistData> elementTwistData1 = new List<TwistData>();
			List<TwistData> elementTwistData2 = new List<TwistData>();
			int[] elements = SurfaceElementIndices;
			for( int i = 0; i < elements.Length; i++ )
			{
				if( i % 3 != 0 )
					continue;

				Vector3D p1 = SurfaceTextureCoords[elements[i + 0]];
				Vector3D p2 = SurfaceTextureCoords[elements[i + 1]];
				Vector3D p3 = SurfaceTextureCoords[elements[i + 2]];
				Vector3D avg = (p1 + p2 + p3) / 3;

				TwistData td = ClosestTwistingCircles( avg );
				elementTwistData1.Add( td );

				// We have two patches for the sphere.
				if( Config.SurfaceConfig.Surface == Surface.Sphere )
				{
					Mobius m = new Mobius();
					m.Elliptic( Geometry.Spherical, Complex.ImaginaryOne, Math.PI );
					avg = m.Apply( avg );

					td = ClosestTwistingCircles( avg );
					elementTwistData2.Add( td );
				}
			}
			SurfaceElementTwistData1 = elementTwistData1.ToArray();
			SurfaceElementTwistData2 = elementTwistData2.ToArray();
		}

		private void ClearSurfaceVars()
		{
			SurfacePoly = null;
			SurfaceTextureCoords = null;
			SurfaceElementIndices = null;
			SurfaceElementTwistData1 = null;
			SurfaceElementTwistData2 = null;
		}

		public Polygon SurfacePoly { get; private set; }

		public Vector3D[] SurfaceTextureCoords { get; private set; }
		public int[] SurfaceElementIndices { get; private set; }
		public TwistData[] SurfaceElementTwistData1 { get; private set; }
		public TwistData[] SurfaceElementTwistData2 { get; private set; }

		/// <summary>
		/// Whether we have a valid IRP data file configured.
		/// </summary>
		public bool HasValidIRPConfig 
		{
			get
			{
				IRPConfig irpConfig = this.Config.IRPConfig;
				if( irpConfig == null || string.IsNullOrEmpty( irpConfig.DataFile ) )
					return false;
				return true;
			}
		}

		public bool HasValidSkewConfig
		{
			get
			{
				Skew4DConfig skewConfig = this.Config.Skew4DConfig;
				return skewConfig != null;
			}
		}

		private Polygon[] BuildSkewGeometry()
		{
			switch( this.Config.Skew4DConfig.Polytope )
			{
				case Polytope.Duoprism:
				{
					int num = (int)Math.Sqrt( this.Config.ExpectedNumColors );
					return SkewPolyhedron.BuildDuoprism( num );
				}
				case Polytope.Runcinated5Cell:
					return SkewPolyhedron.BuildRuncinated5Cell();
				case Polytope.Bitruncated5Cell:
					return SkewPolyhedron.BuildBitruncated5Cell();
			}

			throw new System.Exception( "Unknown skew polytope." );
		}

		private void LoadIRP( IStatusCallback callback )
		{
			this.HasSkew = this.OnlySkew = false;
			if( !this.HasValidIRPConfig && !this.HasValidSkewConfig )
				return;

			callback.Status( string.Format( "\tValid IRP Config = {0}, Valid Skew Config = {1}", this.HasValidIRPConfig, this.HasValidSkewConfig ) );

			IRPConfig irpConfig = null;
			VRMLInfo info = null;

			Polygon[] polygons = null;
			if( this.HasValidIRPConfig )
			{
				irpConfig = this.Config.IRPConfig;
				string path = System.IO.Path.Combine( Utils.StandardPaths.IrpDir, irpConfig.DataFile );
				info = VRML.LoadIRP( path );
				polygons = info.Polygons;
				callback.Status( "\tGeometry loaded." );
			}
			else if( this.HasValidSkewConfig )
			{
				polygons = BuildSkewGeometry();
				callback.Status( "\tGeometry built." );
			}

			List<Cell> irps = new List<Cell>();
			foreach( Polygon poly in polygons )
			{
				CircleNE dummy = new CircleNE();
				Cell cell = new Cell( poly, dummy );
				irps.Add( cell );
			}

			// ZZZ - Taking this out for now.
			//if( irps.Count != this.MasterCells.Count || irps.Count == 0 )
			//	throw new Exception( string.Format( "IRP had {0} cells, but the puzzle has {1}", irps.Count, this.MasterCells.Count ) );

			//
			// Now we need to assign the IRP cells to the correct master cells.
			// We also need to get them into the correct positions (reflection + rotation),
			// so that they fit together in the same manner as our Master cells.
			//

			Cell irp = irps[0];
			if( this.HasValidIRPConfig )
			{
				irp = irps[irpConfig.FirstTile];
				if( irpConfig.Reflect )
					irp.Boundary.Reverse();
				if( irpConfig.Rotate > 0 )
					irp.Boundary.Cycle( irpConfig.Rotate );
			}

			irp.IndexOfMaster = 0;
			CreatePickInfo( irp );

			// We use a lack of identifications to mean this IRP is for viewing only!
			// There is no good coloring for the associated hyperbolic tiling.
			if( this.Config.Identifications == null || this.Config.Identifications.Count == 0 )
			{
				this.OnlySkew = true;
				int index = 0;
				for( int i = 0; i < irps.Count; i++ )
				{
					irps[i].IndexOfMaster = index;
					index++;	// We do this because of the weird 256-tile {3,8}b.
					if( index >= this.MasterCells.Count )
						index = 0;
				}
				callback.Status( "\tFor viewing only!" );
			}
			else
			{
				// We have a good hyperbolic coloring, so make the IRP tiling match up with it.
				List<Cell> working = new List<Cell>();
				working.Add( irp );
				AlterIRPRecursive( working, m_stateCalcCells, irps );
			}
			IRPCells = irps.ToArray();
			callback.Status( "\tSkew tiles matched to underlying tiling." );

			foreach( Cell irpCell in irps )
			{
				if( irpCell.IndexOfMaster == -1 )
				{
					Debug.Assert( false );
					callback.Status( "\tWarning! Unassigned IRP tile!" );
					irpCell.IndexOfMaster = 0;
				}

				Cell master = this.MasterCells[irpCell.IndexOfMaster];
				int irpSides = irpCell.Boundary.Segments.Count;
				int masterSides = master.Boundary.Segments.Count;
				if( irpSides != masterSides )
					throw new Exception( string.Format( "IRP had a cell with {0} sides, but the underlying hyperbolic tiling has cells with {1} sides.",
						irpSides, masterSides ) );
			}

			// NOTE: No slaves when we are 4D skew.
			if( this.HasValidIRPConfig )
			{
				AddIRPSlaves( info );
				callback.Status( "\tAdded slave tiles for IRP." );
			}

			// NOTE: We need to do this last because we've been altering the geometry above.
			foreach( Cell c in IRPCells )
			{
				if( c == null )
					continue;

				c.TextureVertices = TextureHelper.TextureCoords( c.Boundary, Geometry.Euclidean );

				// We need to subdivide pick info for 4D skew polyhedra.
				if( this.HasValidSkewConfig )
					foreach( PickInfo pi in c.PickInfo )
						pi.Subdivide();

				// We need to push this info into our IRP cells 
				// (it is used when determining twisting directions)
				c.Isometry = MasterCells[c.IndexOfMaster].Isometry;
			}
			callback.Status( "\tCalculated texture coordinates." );

			this.HasSkew = true;
		}

		private class IncidenceData
		{
			public IncidenceData( Cell c, int e, Cell i, int ie, bool r )
			{
				Cell = c;
				Edge = e;
				Incident = i;
				IncidentEdge = ie;
				Reflected = r;
			}
			public Cell Cell { get; set; }
			public int Edge { get; set; }

			public Cell Incident { get; set; }
			public int IncidentEdge { get; set; }
			public bool Reflected { get; set; }
		}

		private List<IncidenceData> GrabIncidenceData( Cell cell, List<Cell> allCells, bool poincare )
		{
			List<IncidenceData> result = new List<IncidenceData>();

			for( int e = 0; e < cell.Boundary.Segments.Count; e++ )
			{
				Segment seg = cell.Boundary.Segments[e];
				Vector3D mid = seg.Midpoint;

				foreach( Cell compare in allCells )
				{
					// The same? (or logically the same)
					// ZZZ - The latter check really isn't necessary.
					if( compare == cell || ( poincare && cell.IndexOfMaster == compare.IndexOfMaster ) )
						continue;

					for( int ie = 0; ie<compare.Boundary.Segments.Count; ie++ )
					{
						Segment segCompare = compare.Boundary.Segments[ie];
						if( segCompare.Midpoint == mid )
						{
							bool reflected = seg.P1 == segCompare.P1;	// ZZZ - may be problematic for non-orientable topologies (?)

							IncidenceData info = new IncidenceData( cell, e, compare, ie, reflected );
							result.Add( info );
							break;
						}
					}
				}
			}

			return result;
		}

		private void AlterIRPRecursive( List<Cell> working, List<Cell> stateCells, List<Cell> irps )
		{
			if( working.Count == 0 )
				return;

			// NOTE: the 'working' irps passed in should already be altered, and in it's final position!

			List<Cell> altered = new List<Cell>();

			foreach( Cell irp in working )
			{
				Cell master = this.MasterCells[irp.IndexOfMaster];

				// Grab incidence info.
				List<IncidenceData> masterIncidences = GrabIncidenceData( master, stateCells, poincare: true );
				List<IncidenceData> irpIncidences = GrabIncidenceData( irp, irps, poincare: false );
			
				// Try to update all the adjacent irp cells.
				foreach( IncidenceData irpIncidence in irpIncidences )
				{
					// Already done this one?
					Cell incidentIRP = irpIncidence.Incident;
					if( incidentIRP.IndexOfMaster != -1 )
						continue;

					// Find the corresponding master incidence data.
					IncidenceData masterIncidence = masterIncidences.Find( i => i.Edge == irpIncidence.Edge );
					if( masterIncidence == null )
					{
						// It should exist.
						Debug.Assert( false );
						continue;
					}

					List<Cell> test = irps.Where( c => c.IndexOfMaster == masterIncidence.Incident.IndexOfMaster ).ToList();
					if( test.Count > 0 )
					{
						// We don't want this to happen.
						Debug.Assert( false );
						continue;
					}

					// Reflect if needed.
					int incidentIRPEdge = irpIncidence.IncidentEdge;
					if( irpIncidence.Reflected ^ masterIncidence.Reflected )
					{
						incidentIRP.Boundary.Reverse();	// This mirrors about the 0th vertex.
						incidentIRPEdge = ( incidentIRP.Boundary.NumSides - 1 ) - incidentIRPEdge;
					}

					// Rotate if needed.
					int numRotates = incidentIRPEdge - masterIncidence.IncidentEdge;
					if( numRotates < 0 )
						numRotates += incidentIRP.Boundary.NumSides;
					incidentIRP.Boundary.Cycle( numRotates );

					// Set the cell index.
					incidentIRP.IndexOfMaster = masterIncidence.Incident.IndexOfMaster;

					CreatePickInfo( incidentIRP );

					altered.Add( incidentIRP );
				}
			}

			AlterIRPRecursive( altered, stateCells, irps );
		}

		private void CreatePickInfo( Cell irpCell )
		{
			if( irpCell.IndexOfMaster == -1 )
				throw new System.Exception( "wtf, yo?" );
			Cell master = this.MasterCells[irpCell.IndexOfMaster];

			Polygon boundary = irpCell.Boundary.Clone();
			List<PickInfo> pickData = new List<PickInfo>();

			SlicingCircles circles = this.Config.SlicingCircles;
			if( circles == null )
			{
				// Do nothing.	
			}
			else if( circles.FaceTwisting )
			{
				TwistData twistData = ClosestTwistingCircles( master.Boundary.Center );
				PickInfo info = new PickInfo( boundary, twistData );
				info.Color = Color.White;
				pickData.Add( info );
			}
			else if( circles.EdgeTwisting )
			{
				for( int s=0; s<boundary.NumSides; s++ )
				{
					TwistData twistData = ClosestTwistingCircles( master.Boundary.Segments[s].Midpoint );

					Segment seg = boundary.Segments[s];
					PickInfo info = new PickInfo(
						Polygon.FromPoints( new Vector3D[] { boundary.Center, seg.P1, seg.P2 } ),
						twistData );
					info.Color = Color.Blue;
					pickData.Add( info );
				}
			}
			else if( circles.VertexTwisting )
			{
				for( int s = 0; s < boundary.NumSides; s++ )
				{
					TwistData twistData = ClosestTwistingCircles( master.Boundary.Segments[s].P1 );

					Segment seg1 = boundary.Segments[s == 0 ? boundary.NumSides - 1 : s - 1];
					Segment seg2 = boundary.Segments[s];
					PickInfo info = new PickInfo(
						Polygon.FromPoints( new Vector3D[] { boundary.Center, seg1.Midpoint, seg2.P1, seg2.Midpoint } ),
						twistData );
					info.Color = Color.Red;
					pickData.Add( info );
				}
			}

			// ZZZ - We're not supporting puzzles with multiple types of twisting right now.
			/*
			Polygon boundary = irpCell.Boundary.Clone();
			boundary.Scale( 0.5 );
			 
			List<PickInfo> pickData = new List<PickInfo>();
			PickInfo info = new PickInfo( boundary, null );
			info.Color = Color.White;
			pickData.Add( info );
			
			for( int s=0; s<irpCell.Boundary.NumSides; s++ )
			{
				int idx1 = s == 0 ? irpCell.Boundary.NumSides - 1 : s - 1;
				int idx2 = s;

				Segment s1Outer = irpCell.Boundary.Segments[idx1];
				Segment s2Outer = irpCell.Boundary.Segments[idx2];
				Segment sInner = boundary.Segments[idx2];

				Vector3D[] p1Outer = s1Outer.Subdivide( 4 );
				Vector3D[] p2Outer = s2Outer.Subdivide( 4 );

				PickInfo edge = new PickInfo(
					Polygon.FromPoints( new Vector3D[] { sInner.P1, p2Outer[1], p2Outer[3], sInner.P2 } ),
					null );
				edge.Color = Color.Blue;

				PickInfo corner = new PickInfo(
					Polygon.FromPoints( new Vector3D[] { sInner.P1, p1Outer[3], p2Outer[0], p2Outer[1] } ),
					null );
				corner.Color = Color.Red;

				pickData.Add( edge );
				pickData.Add( corner );
			}
			 */

			irpCell.PickInfo = pickData.ToArray();
		}

		public struct Translation
		{
			public Translation( short x, short y, short z, Vector3D trans )
			{
				m_x = x;
				m_y = y;
				m_z = z;
				m_translation = trans;
			}
			public short m_x;
			public short m_y;
			public short m_z;
			public Vector3D m_translation;
		}

		private void AddIRPSlaves( VRMLInfo info )
		{
			double dx1 = info.DX.X;
			double dx2 = info.DX.Y;
			double dx3 = info.DX.Z;
			double dy1 = info.DY.X;
			double dy2 = info.DY.Y;
			double dy3 = info.DY.Z;
			double dz1 = info.DZ.X;
			double dz2 = info.DZ.Y;
			double dz3 = info.DZ.Z;

			int max = 31;
			int nx = max;
			int ny = max;
			int nz = max;

			List<Translation> translations = new List<Translation>();

			////////////////////////////////////////////////////////////////////////////////
			// This block taken as directly as possible from Vladamir's vec_viewer_proto.wrl

			var x0 = -((nx-1)*dx1 + (ny-1)*dx2 + (nz-1)*dx3) / 2; 
			var y0 = -((nx-1)*dy1 + (ny-1)*dy2 + (nz-1)*dy3) / 2;
			var z0 = -((nx-1)*dz1 + (ny-1)*dz2 + (nz-1)*dz3) / 2;

			var ix = 0;
			var iy = 0;
			var iz = 0;
			double x = 0;
			double y = 0;
			double z = 0;

			for( iz = 0; iz < nz; iz++){
				for( iy = 0; iy < ny; iy++){
					for( ix = 0; ix < nx; ix++){
						x = x0 + ix*dx1 + iy*dx2 + iz*dx3;
						y = y0 + ix*dy1 + iy*dy2 + iz*dy3;
						z = z0 + ix*dz1 + iy*dz2 + iz*dz3;
						translations.Add( 
							new Translation(
								(short)Math.Abs( ix - (max-1)/2 ), 
								(short)Math.Abs( iy - (max-1)/2 ), 
								(short)Math.Abs( iz - (max-1)/2 ),
								new Vector3D( x, y, z ) ) );
					}
				}
			}

			////////////////////////////////////////////////////////////////////////////////

			m_translations = translations.ToArray();
		}

		private void TraceGraph()
		{
			Trace.WriteLine( "START" );
			foreach( Cell master in this.MasterCells )
			{
				List<IncidenceData> masterIncidences = GrabIncidenceData( master, m_stateCalcCells, poincare: true );
				foreach( IncidenceData incident in masterIncidences )
				{
					Trace.WriteLine( string.Format( "master{0};master{1}", master.IndexOfMaster, incident.Incident.IndexOfMaster ) );
				}
			}
			Trace.WriteLine( "END" );
		}

		public bool IsSpherical
		{
			get
			{
				return this.Config.Geometry == Geometry.Spherical;
			}
		}

		/// <summary>
		/// For things that don't like NaN, +Inf, or extremely large values.
		/// </summary>
		public Vector3D InfinitySafe( Vector3D input )
		{
			if( !IsSpherical )
				return input;

			return Infinity.InfinitySafe( input );
		}

		/// <summary>
		/// Update the state based on a twist.
		/// </summary>
		public void UpdateState( SingleTwist twist )
		{
			UpdateState( Config, State, twist );
		}

		/// <summary>
		/// Check if puzzle is solved for both normal and toggling modes
		/// </summary>
		public bool IsSolved => (Config.IsToggling ? State.IsAllOn : State.IsSolved);

		/// <summary>
		/// Update the state based on a twist.
		/// </summary>
		/// <returns>A map of just the updated stickers (old sticker mapped to new)</returns>
		public static Dictionary<Sticker,Sticker> UpdateState( PuzzleConfig config, State state, SingleTwist twist )
		{
			// Maps from old sticker position to sticker hash.
			Dictionary<Vector3D, Sticker> oldMap = new Dictionary<Vector3D, Sticker>();

			// Maps from sticker to new sticker position.
			Dictionary<Sticker, Vector3D> newMap = new Dictionary<Sticker, Vector3D>();

			bool earthquake = config.Earthquake;
			IdentifiedTwistData identifiedTwistData = twist.IdentifiedTwistData;
			double rotation = earthquake ? 1.0 : twist.Magnitude;
			if( !twist.LeftClick )
				rotation *= -1;

			bool isSpherical = config.Geometry == Geometry.Spherical;
			int count = 0;
			foreach( TwistData twistData in twist.StateCalcTD )
			{
				count++;
				Mobius mobius = twistData.MobiusForTwist( config.Geometry, twist, rotation,
					earthquake, count > identifiedTwistData.TwistDataForStateCalcs.Count );

				foreach( List<Sticker> list in twistData.AffectedStickersForSliceMask( twist.SliceMask ) )
				foreach( Sticker sticker in list )
				{
					// Old map
					Vector3D center = sticker.Poly.Center;
					if( isSpherical && Infinity.IsInfinite( center ) )
						center = Infinity.InfinityVector;
					oldMap[center] = sticker;

					// New map
					Vector3D transformed;
					if( isSpherical && Infinity.IsInfinite( center ) )
						transformed = mobius.ApplyToInfinite();
					else
						transformed = mobius.Apply( center );
					if( isSpherical && Infinity.IsInfinite( transformed ) )
						transformed = Infinity.InfinityVector;
					newMap[sticker] = transformed;
				}
			}

			Dictionary<Sticker, Sticker> updated = new Dictionary<Sticker, Sticker>();
			foreach( KeyValuePair<Sticker, Vector3D> kvp in newMap )
			{
				Sticker sticker2;
				if( !oldMap.TryGetValue( kvp.Value, out sticker2 ) )
				{
					// XXX - This currenty happens with moves on the boundary of the puzzle for p>=6,
					// and for points at infinity.
					//assert( false );
					continue;
				}
				
				Sticker sticker1 = kvp.Key;
				
				// Sticker has moved from sticker1 -> sticker2.
				state.SetStickerColorIndex( sticker2.CellIndex, sticker2.StickerIndex,
					state.GetStickerColorIndex( sticker1.CellIndex, sticker1.StickerIndex ) );

				if( sticker1.CellIndex == sticker2.CellIndex &&
					sticker1.StickerIndex == sticker2.StickerIndex )
					continue;
				updated[sticker1] = sticker2;
			}

			state.CommitChanges();
			return updated;
		}
	}
}<|MERGE_RESOLUTION|>--- conflicted
+++ resolved
@@ -1560,13 +1560,9 @@
 			}
 
 			// Setup texture coords.
-<<<<<<< HEAD
-			int lod = 5;
-			SurfaceTextureCoords = TextureHelper.TextureCoords( SurfacePoly, g, (int)Math.Pow( 2, lod ) );
-=======
 			int lod = 6;
 			SurfaceTextureCoords = TextureHelper.TextureCoords( SurfacePoly, g, (int)Math.Pow( 2.0, lod ) );
->>>>>>> 7c664602
+
 			SurfaceElementIndices = TextureHelper.CalcElementIndices( SurfacePoly, lod )[lod];
 			Vector3D[] mergedCoords;
 			int[] mergedIndices;
